# Copyright Amazon.com, Inc. or its affiliates. All Rights Reserved.
#
# Licensed under the Apache License, Version 2.0 (the "License");
# you may not use this file except in compliance with the License.
# You may obtain a copy of the License at
#
#     http://www.apache.org/licenses/LICENSE-2.0
#
# Unless required by applicable law or agreed to in writing, software
# distributed under the License is distributed on an "AS IS" BASIS,
# WITHOUT WARRANTIES OR CONDITIONS OF ANY KIND, either express or implied.
# See the License for the specific language governing permissions and
# limitations under the License.

"""Resource for retrieving detailed information about RDS DB Instances."""

import asyncio
from ...common.connection import RDSConnectionManager
from ...common.decorator import handle_exceptions
from ...common.models import InstanceModel
from ...common.server import mcp
from .utils import format_instance_detail
from loguru import logger
from pydantic import Field


GET_INSTANCE_DETAIL_DOCSTRING = """Get detailed information about a specific Amazon RDS instance.

<use_case>
Use this resource to retrieve comprehensive details about a specific RDS database instance
identified by its instance ID. This provides deeper insights than the instance list resource.
</use_case>

<important_notes>
1. The instance ID must exist in your AWS account and region
2. The response contains full configuration details about the specified instance
3. This resource includes information not available in the list view such as storage details,
   parameter groups, backup configuration, and maintenance windows
4. Use the instance list resource first to identify valid instance IDs
5. Error responses will be returned if the instance doesn't exist or there are permission issues
</important_notes>

## Response structure
Returns a JSON document containing detailed instance information including:
- `instance_id`: The unique identifier for the instance
- `status`: Current status of the instance
- `engine`: Database engine type
- `engine_version`: The version of the database engine
- `endpoint`: Connection endpoint information including address, port and hosted zone
- `instance_class`: The compute and memory capacity of the instance
- `availability_zone`: The AZ where the instance is located
- `multi_az`: Whether the instance is a Multi-AZ deployment
- `storage`: Detailed storage configuration including type, allocation and encryption status
- `preferred_backup_window`: When automated backups occur
- `preferred_maintenance_window`: When maintenance operations can occur
- `publicly_accessible`: Whether the instance is publicly accessible
- `vpc_security_groups`: Security groups associated with the instance
- `db_cluster`: The DB cluster identifier if this instance is part of a cluster
- `tags`: Any tags associated with the instance
- `resource_uri`: The full resource URI for this specific instance
"""


@mcp.resource(
    uri='aws-rds://db-instance/{instance_id}',
    name='GetDBInstanceDetails',
    mime_type='application/json',
    description=GET_INSTANCE_DETAIL_DOCSTRING,
)
@handle_exceptions
async def get_instance_detail(
    instance_id: str = Field(..., description='The instance identifier'),
) -> InstanceModel:
    """Get detailed information about a specific instance as a resource.

    Args:
        instance_id: The instance identifier

    Returns:
        JSON string with instance details
    """
    logger.info(f'Getting instance detail resource for {instance_id}')
    rds_client = RDSConnectionManager.get_connection()

    response = await asyncio.to_thread(
        rds_client.describe_db_instances, DBInstanceIdentifier=instance_id
    )

    instances = response.get('DBInstances', [])
    if not instances:
        raise ValueError(f'Instance {instance_id} not found')

<<<<<<< HEAD
    instance = format_instance_detail(instances[0])
    instance.resource_uri = f'{RESOURCE_PREFIX_DB_INSTANCE}/{instance_id}'
=======
    instance = format_instance_info(instances[0])
    instance.resource_uri = 'aws-rds://db-instance/{instance_id}'
>>>>>>> 5bc14058

    return instance<|MERGE_RESOLUTION|>--- conflicted
+++ resolved
@@ -90,12 +90,7 @@
     if not instances:
         raise ValueError(f'Instance {instance_id} not found')
 
-<<<<<<< HEAD
-    instance = format_instance_detail(instances[0])
-    instance.resource_uri = f'{RESOURCE_PREFIX_DB_INSTANCE}/{instance_id}'
-=======
     instance = format_instance_info(instances[0])
     instance.resource_uri = 'aws-rds://db-instance/{instance_id}'
->>>>>>> 5bc14058
 
     return instance