--- conflicted
+++ resolved
@@ -57,19 +57,6 @@
 """
 
 
-<<<<<<< HEAD
-class InstanceSummaryListModel(BaseModel):
-    """DB instance list model."""
-
-    instances: List[InstanceSummaryModel] = Field(
-        default_factory=list, description='List of DB instances'
-    )
-    count: int = Field(description='Total number of DB instances')
-    resource_uri: str = Field(description='The resource URI for the DB instances')
-
-
-=======
->>>>>>> f771fe7e
 @mcp.resource(
     uri='aws-rds://db-instance',
     name='ListDBInstances',
