# Copyright Amazon.com, Inc. or its affiliates. All Rights Reserved.
#
# Licensed under the Apache License, Version 2.0 (the "License");
# you may not use this file except in compliance with the License.
# You may obtain a copy of the License at
#
#     http://www.apache.org/licenses/LICENSE-2.0
#
# Unless required by applicable law or agreed to in writing, software
# distributed under the License is distributed on an "AS IS" BASIS,
# WITHOUT WARRANTIES OR CONDITIONS OF ANY KIND, either express or implied.
# See the License for the specific language governing permissions and
# limitations under the License.

"""Resource for listing availble RDS DB Instances."""

from ...common.connection import RDSConnectionManager
from ...common.decorator import handle_exceptions
from ...common.models import InstanceListModel
from ...common.server import mcp
from ...common.utils import paginate_aws_api_call
from .utils import format_instance_summary, InstanceSummaryModel
from loguru import logger


LIST_INSTANCES_RESOURCE_DESCRIPTION = """List all available Amazon RDS instances in your account.

<use_case>
Use this resource to discover all available RDS database instances in your AWS account.
</use_case>

<important_notes>
1. The response provides essential information about each instance
2. Instance identifiers returned can be used with other tools and resources in this MCP server
3. Keep note of the instance_id and dbi_resource_id for use with other tools
4. Instances are filtered to the AWS region specified in your environment configuration
5. Use the `aws-rds://db-instance/{instance_id}` to get more information about a specific instance
</important_notes>

## Response structure
Returns a JSON document containing:
- `instances`: Array of DB instance objects
- `count`: Number of instances found
- `resource_uri`: Base URI for accessing instances

Each instance object contains:
- `instance_id`: Unique identifier for the instance
- `dbi_resource_id`: The unique resource identifier for this instance
- `status`: Current status of the instance
- `engine`: Database engine type
- `engine_version`: The version of the database engine
- `instance_class`: The instance type (e.g., db.t3.medium)
- `availability_zone`: The AZ where the instance is located
- `multi_az`: Whether the instance has Multi-AZ deployment
- Other essential instance attributes
"""


class InstanceSummaryListModel(BaseModel):
    """DB instance summary list model."""

    instances: List[InstanceSummaryModel] = Field(default_factory=list, description='List of DB instances')
    count: int = Field(description='Total number of DB instances')
    resource_uri: str = Field(description='The resource URI for the DB instances')


@mcp.resource(
    uri='aws-rds://db-instance',
    name='ListDBInstances',
    mime_type='application/json',
    description=LIST_INSTANCES_RESOURCE_DESCRIPTION,
)
@handle_exceptions
async def list_instances() -> InstanceListModel:
    """Get list of all RDS instances as a resource.

    Returns:
        JSON string with instance list
    """
    logger.info('Getting instance list resource')
    rds_client = RDSConnectionManager.get_connection()

    instances = await paginate_aws_api_call(
        client_function=rds_client.describe_db_instances,
<<<<<<< HEAD
        format_function=format_instance_summary,
        result_key='DBInstances'
    )

    result = InstanceSummaryListModel(
        instances=instances, count=len(instances), resource_uri=RESOURCE_PREFIX_DB_INSTANCE
=======
        format_function=format_instance_info,
        result_key='DBInstances',
    )

    result = InstanceListModel(
        instances=instances, count=len(instances), resource_uri='aws-rds://db-instance'
>>>>>>> 5bc14058
    )

    return result<|MERGE_RESOLUTION|>--- conflicted
+++ resolved
@@ -82,21 +82,12 @@
 
     instances = await paginate_aws_api_call(
         client_function=rds_client.describe_db_instances,
-<<<<<<< HEAD
         format_function=format_instance_summary,
         result_key='DBInstances'
     )
 
-    result = InstanceSummaryListModel(
-        instances=instances, count=len(instances), resource_uri=RESOURCE_PREFIX_DB_INSTANCE
-=======
-        format_function=format_instance_info,
-        result_key='DBInstances',
-    )
-
     result = InstanceListModel(
         instances=instances, count=len(instances), resource_uri='aws-rds://db-instance'
->>>>>>> 5bc14058
     )
 
     return result